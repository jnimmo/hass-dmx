"""
Home Assistant support for DMX lights over IP.

Date:     2020-04-13
Homepage: https://github.com/jnimmo/hass-dmx
Author:   James Nimmo
"""
import asyncio
import logging
import socket
import random
from struct import pack

from homeassistant.const import (CONF_DEVICES, CONF_HOST, CONF_NAME, CONF_PORT,
                                 CONF_TYPE, STATE_ON, STATE_OFF)
try:
  from homeassistant.components.light import (ATTR_BRIGHTNESS,
                                              ATTR_HS_COLOR,
                                              ATTR_TRANSITION,
                                              ATTR_WHITE_VALUE,
                                              ATTR_COLOR_TEMP,
                                              LightEntity,
                                              PLATFORM_SCHEMA,
                                              SUPPORT_BRIGHTNESS,
                                              SUPPORT_COLOR,
                                              SUPPORT_WHITE_VALUE,
                                              SUPPORT_TRANSITION,
                                              SUPPORT_COLOR_TEMP)
except ImportError:
  from homeassistant.components.light import (ATTR_BRIGHTNESS,
                                              ATTR_HS_COLOR,
                                              ATTR_TRANSITION,
                                              ATTR_WHITE_VALUE,
                                              ATTR_COLOR_TEMP,
                                              Light as LightEntity,
                                              PLATFORM_SCHEMA,
                                              SUPPORT_BRIGHTNESS,
                                              SUPPORT_COLOR,
                                              SUPPORT_WHITE_VALUE,
                                              SUPPORT_TRANSITION,
                                              SUPPORT_COLOR_TEMP)
from homeassistant.util.color import color_rgb_to_rgbw
import homeassistant.helpers.config_validation as cv
import homeassistant.util.color as color_util
import voluptuous as vol

_LOGGER = logging.getLogger(__name__)

# Give every command a semi-unique identifier per channelgroup
# to allow cancelling transitions
_last_command_ids = {}

DATA_ARTNET = 'light_dmx'

CONF_CHANNEL = 'channel'
CONF_DMX_CHANNELS = 'dmx_channels'
CONF_DEFAULT_COLOR = 'default_rgb'
CONF_DEFAULT_LEVEL = 'default_level'
CONF_DEFAULT_OFF = 'default_off'
CONF_DEFAULT_TYPE = 'default_type'
CONF_SEND_LEVELS_ON_STARTUP = 'send_levels_on_startup'
CONF_TRANSITION = ATTR_TRANSITION
CONF_UNIVERSE = 'universe'
CONF_CHANNEL_SETUP = 'channel_setup'
CONF_PROTOCOL = 'protocol'

# Protocols
CONF_PROTOCOL_ARTNET = 'artnet'
CONF_PROTOCOL_KINET = 'kinet'
CONF_PROTOCOLS = [CONF_PROTOCOL_ARTNET,
                  CONF_PROTOCOL_KINET]

# Ports
CONF_PORT_ARTNET = 6454
CONF_PORT_KINET = 6038

# Light types
CONF_LIGHT_TYPE_DIMMER = 'dimmer'
CONF_LIGHT_TYPE_DRGB = 'drgb'
CONF_LIGHT_TYPE_DRGBW = 'drgbw'
CONF_LIGHT_TYPE_RGB = 'rgb'
CONF_LIGHT_TYPE_RGBA = 'rgba'
CONF_LIGHT_TYPE_RGBAW = 'rgbaw'
CONF_LIGHT_TYPE_RGBD = 'rgbd'
CONF_LIGHT_TYPE_RGBW = 'rgbw'
CONF_LIGHT_TYPE_RGBW_AUTO = 'rgbw_auto'
CONF_LIGHT_TYPE_RGBWD = 'rgbwd'
CONF_LIGHT_TYPE_SWITCH = 'switch'
CONF_LIGHT_TYPE_CUSTOM_WHITE = 'custom_white'
CONF_LIGHT_TYPES = [CONF_LIGHT_TYPE_DIMMER,
                    CONF_LIGHT_TYPE_RGB,
                    CONF_LIGHT_TYPE_RGBA,
                    CONF_LIGHT_TYPE_RGBAW,
                    CONF_LIGHT_TYPE_RGBW_AUTO,
                    CONF_LIGHT_TYPE_SWITCH,
                    CONF_LIGHT_TYPE_RGBD,
                    CONF_LIGHT_TYPE_RGBW,
                    CONF_LIGHT_TYPE_DRGB,
                    CONF_LIGHT_TYPE_DRGBW,
                    CONF_LIGHT_TYPE_RGBWD,
                    CONF_LIGHT_TYPE_CUSTOM_WHITE]

# Number of channels used by each light type
CHANNEL_COUNT_MAP, FEATURE_MAP, COLOR_MAP = {}, {}, {}
CHANNEL_COUNT_MAP[CONF_LIGHT_TYPE_DIMMER] = 1
CHANNEL_COUNT_MAP[CONF_LIGHT_TYPE_RGB] = 3
CHANNEL_COUNT_MAP[CONF_LIGHT_TYPE_RGBA] = 4
CHANNEL_COUNT_MAP[CONF_LIGHT_TYPE_RGBD] = 4
CHANNEL_COUNT_MAP[CONF_LIGHT_TYPE_RGBW] = 4
CHANNEL_COUNT_MAP[CONF_LIGHT_TYPE_RGBAW] = 5
CHANNEL_COUNT_MAP[CONF_LIGHT_TYPE_RGBW_AUTO] = 4
CHANNEL_COUNT_MAP[CONF_LIGHT_TYPE_DRGB] = 4
CHANNEL_COUNT_MAP[CONF_LIGHT_TYPE_DRGBW] = 5
CHANNEL_COUNT_MAP[CONF_LIGHT_TYPE_RGBWD] = 5
CHANNEL_COUNT_MAP[CONF_LIGHT_TYPE_SWITCH] = 1
CHANNEL_COUNT_MAP[CONF_LIGHT_TYPE_CUSTOM_WHITE] = 2

# Features supported by light types
FEATURE_MAP[CONF_LIGHT_TYPE_DIMMER] = (SUPPORT_BRIGHTNESS | SUPPORT_TRANSITION)
FEATURE_MAP[CONF_LIGHT_TYPE_RGB] = (SUPPORT_BRIGHTNESS | SUPPORT_TRANSITION |
                                    SUPPORT_COLOR)
FEATURE_MAP[CONF_LIGHT_TYPE_RGBA] = (SUPPORT_BRIGHTNESS | SUPPORT_TRANSITION |
                                     SUPPORT_COLOR)
FEATURE_MAP[CONF_LIGHT_TYPE_RGBAW] = (SUPPORT_BRIGHTNESS | SUPPORT_TRANSITION |
                                     SUPPORT_COLOR | SUPPORT_WHITE_VALUE)
FEATURE_MAP[CONF_LIGHT_TYPE_RGBD] = (SUPPORT_BRIGHTNESS | SUPPORT_TRANSITION |
                                     SUPPORT_COLOR)
FEATURE_MAP[CONF_LIGHT_TYPE_RGBW] = (SUPPORT_BRIGHTNESS | SUPPORT_TRANSITION |
                                     SUPPORT_COLOR | SUPPORT_WHITE_VALUE)
FEATURE_MAP[CONF_LIGHT_TYPE_RGBW_AUTO] = (SUPPORT_BRIGHTNESS |
                                          SUPPORT_TRANSITION | SUPPORT_COLOR)
FEATURE_MAP[CONF_LIGHT_TYPE_DRGB] = (SUPPORT_BRIGHTNESS | SUPPORT_TRANSITION |
                                     SUPPORT_COLOR)
FEATURE_MAP[CONF_LIGHT_TYPE_DRGBW] = (SUPPORT_BRIGHTNESS | SUPPORT_TRANSITION |
                                      SUPPORT_COLOR | SUPPORT_WHITE_VALUE)
FEATURE_MAP[CONF_LIGHT_TYPE_RGBWD] = (SUPPORT_BRIGHTNESS | SUPPORT_TRANSITION |
                                      SUPPORT_COLOR | SUPPORT_WHITE_VALUE)
FEATURE_MAP[CONF_LIGHT_TYPE_SWITCH] = 0
FEATURE_MAP[CONF_LIGHT_TYPE_CUSTOM_WHITE] = (SUPPORT_BRIGHTNESS | SUPPORT_TRANSITION |
                                     SUPPORT_COLOR_TEMP)

# Default color for each light type if not specified in configuration
COLOR_MAP[CONF_LIGHT_TYPE_DIMMER] = None
COLOR_MAP[CONF_LIGHT_TYPE_RGB] = [255, 255, 255]
COLOR_MAP[CONF_LIGHT_TYPE_RGBA] = [255, 255, 255]
COLOR_MAP[CONF_LIGHT_TYPE_RGBAW] = [255, 255, 255, 255]
COLOR_MAP[CONF_LIGHT_TYPE_RGBD] = [255, 255, 255]
COLOR_MAP[CONF_LIGHT_TYPE_RGBW] = [255, 255, 255]
COLOR_MAP[CONF_LIGHT_TYPE_RGBW_AUTO] = [255, 255, 255]
COLOR_MAP[CONF_LIGHT_TYPE_DRGB] = [255, 255, 255]
COLOR_MAP[CONF_LIGHT_TYPE_DRGBW] = [255, 255, 255]
COLOR_MAP[CONF_LIGHT_TYPE_RGBWD] = [255, 255, 255]
COLOR_MAP[CONF_LIGHT_TYPE_SWITCH] = None
COLOR_MAP[CONF_LIGHT_TYPE_CUSTOM_WHITE] = None

PLATFORM_SCHEMA = PLATFORM_SCHEMA.extend({
    vol.Required(CONF_HOST): cv.string,
    vol.Optional(CONF_UNIVERSE, default=0): cv.byte,
    vol.Optional(CONF_DMX_CHANNELS, default=512): vol.All(vol.Coerce(int),
                                                          vol.Range(min=1,
                                                          max=512)),
    vol.Optional(CONF_DEFAULT_LEVEL, default=255): cv.byte,
    vol.Optional(CONF_DEFAULT_OFF, default=True): vol.Boolean(),
    vol.Optional(CONF_DEFAULT_TYPE, default=CONF_LIGHT_TYPE_DIMMER): cv.string,
    vol.Required(CONF_DEVICES): vol.All(cv.ensure_list, [
        {
            vol.Required(CONF_CHANNEL): vol.All(vol.Coerce(int),
                                                vol.Range(min=1, max=512)),
            vol.Optional(CONF_NAME): cv.string,
            vol.Optional(CONF_TYPE): vol.In(CONF_LIGHT_TYPES),
            vol.Optional(CONF_DEFAULT_LEVEL): cv.byte,
            vol.Optional(ATTR_WHITE_VALUE): cv.byte,
            vol.Optional(CONF_DEFAULT_OFF): vol.Boolean(),
            vol.Optional(CONF_DEFAULT_COLOR): vol.All(
                vol.ExactSequence((cv.byte, cv.byte, cv.byte)),
                vol.Coerce(tuple)),
            vol.Optional(CONF_TRANSITION, default=0): vol.All(vol.Coerce(float),
                                                              vol.Range(min=0,
                                                              max=60)),
            vol.Optional(CONF_CHANNEL_SETUP): cv.string,
        }
    ]),
    vol.Optional(CONF_PORT): cv.port,
    vol.Optional(CONF_SEND_LEVELS_ON_STARTUP, default=True): cv.boolean,
    vol.Optional(CONF_PROTOCOL, default=CONF_PROTOCOL_ARTNET): vol.In(CONF_PROTOCOLS),
})


@asyncio.coroutine
def async_setup_platform(hass, config, async_add_devices, discovery_info=None):
    host = config.get(CONF_HOST)
    universe = config.get(CONF_UNIVERSE)
    port = config.get(CONF_PORT)
    send_levels_on_startup = config.get(CONF_SEND_LEVELS_ON_STARTUP)

    # Send the specified default level to pre-fill the channels with
    overall_default_level = config.get(CONF_DEFAULT_LEVEL)
    overall_default_off = config.get(CONF_DEFAULT_OFF)
    default_light_type = config.get(CONF_DEFAULT_TYPE)

<<<<<<< HEAD
    dmx_gateway = DMXGateway(host, universe, port, overall_default_level,
                             overall_default_off, config[CONF_DMX_CHANNELS])
=======
    protocol = config.get(CONF_PROTOCOL)
    if protocol == CONF_PROTOCOL_ARTNET:
        if not port:
            port = CONF_PORT_ARTNET
        dmx_gateway = ArtNetGateway(host, universe, port, overall_default_level,
                config[CONF_DMX_CHANNELS])
    elif protocol == CONF_PROTOCOL_KINET:
        if not port:
            port = CONF_PORT_KINET
        dmx_gateway = KiNetGateway(host, universe, port, overall_default_level,
                config[CONF_DMX_CHANNELS])
>>>>>>> 681c59b9

    lights = (DMXLight(light, dmx_gateway, send_levels_on_startup, default_light_type) for light in
              config[CONF_DEVICES])
    async_add_devices(lights)

    return True


class DMXLight(LightEntity):
    """Representation of a DMX Art-Net light."""

    def __init__(self, light, dmx_gateway, send_immediately, default_type):
        """Initialize DMXLight"""
        self._dmx_gateway = dmx_gateway

        # Fixture configuration
        self._channel = light.get(CONF_CHANNEL)
        self._name = light.get(CONF_NAME, f"DMX Channel {self._channel}")

        self._type = light.get(CONF_TYPE, default_type)

        self._fade_time = light.get(CONF_TRANSITION)
        self._brightness = light.get(CONF_DEFAULT_LEVEL,
                                     dmx_gateway.default_level)
        self._rgb = light.get(CONF_DEFAULT_COLOR, COLOR_MAP.get(self._type))
        self._white_value = light.get(ATTR_WHITE_VALUE, 0)
        self._color_temp = int((self.min_mireds + self.max_mireds) / 2)
        self._channel_setup = light.get(CONF_CHANNEL_SETUP, '')

        # Apply maps and calculations
        if self._type == CONF_LIGHT_TYPE_CUSTOM_WHITE:
            self._channel_count = len(self._channel_setup)
        else:
            self._channel_count = CHANNEL_COUNT_MAP.get(self._type, 1)

        self._channels = [channel for channel in range(self._channel,
                                                       self._channel +
                                                       self._channel_count)]
        self._features = FEATURE_MAP.get(self._type)

        # Brightness needs to be set to the maximum default RGB level, then
        # scale up the RGB values to what HA uses
        if self._rgb:
            self._brightness = max(self._rgb) * (self._brightness/255)

        default_off = light.get(CONF_DEFAULT_OFF, dmx_gateway._default_off)

        if default_off == False and (self._brightness >= 0 or self._white_value >= 0):
            self._state = STATE_ON
        else:
            self._state = STATE_OFF

        # Send default levels to the controller
        self._dmx_gateway.set_channels(self._channels, self.dmx_values if default_off == False else 0,
                                       send_immediately)

        _LOGGER.debug(f"Intialized DMX light {self._name}")

    @property
    def name(self):
        """Return the display name of this light."""
        return self._name

    @property
    def brightness(self):
        """Return the brightness of the light."""
        return self._brightness

    @property
    def device_state_attributes(self):
        data = {}
        data['dmx_universe'] = self._dmx_gateway._universe
        data['dmx_channels'] = self._channels
        data[CONF_TRANSITION] = self._fade_time
        data['dmx_values'] = self.dmx_values
        return data

    @property
    def is_on(self):
        """Return true if light is on."""
        return self._state == STATE_ON

    @property
    def hs_color(self):
        """Return the HS color value."""
        if self._rgb:
            return color_util.color_RGB_to_hs(*self._rgb)
        else:
            return None

    @property
    def white_value(self):
        """Return the white value of this light between 0..255."""
        if ((self._type == CONF_LIGHT_TYPE_RGBW) or
            (self._type == CONF_LIGHT_TYPE_RGBWD) or
                (self._type == CONF_LIGHT_TYPE_DRGBW)):
            return self._white_value
        else:
            return None

    @property
    def min_mireds(self):
        """Return the coldest color_temp that this light supports."""
        # Default to the Philips Hue value that HA has always assumed
        # https://developers.meethue.com/documentation/core-concepts
        return 192

    @property
    def max_mireds(self):
        """Return the warmest color_temp that this light supports."""
        # Default to the Philips Hue value that HA has always assumed
        # https://developers.meethue.com/documentation/core-concepts
        return 448

    @property
    def dmx_values(self):
        # Select which values to send over DMX

        if self._type == CONF_LIGHT_TYPE_RGB:
            # Scale the RGB colour value to the selected brightness
            return scale_rgb_to_brightness(self._rgb, self._brightness)
        elif self._type == CONF_LIGHT_TYPE_RGBA:
            # Split the white component out from the scaled RGB values
            rgba = scale_rgb_to_brightness(self._rgb, self._brightness)
            amber = rgba[0]
            if (amber > rgba[1] * 2):
                amber = rgba[1] * 2
            rgba[0] = rgba[0] - amber
            rgba[1] = round(rgba[1] - amber/2)
            rgba.append(amber)
            return rgba
        elif self._type == CONF_LIGHT_TYPE_RGBAW:
            # Split the white component out from the scaled RGB values
            values = scale_rgb_to_brightness(self._rgb, self._brightness)
            amber = values[0]
            if (amber > values[1] * 2):
                amber = values[1] * 2
            values[0] = values[0] - amber
            values[1] = round(values[1] - amber/2)
            values.append(amber)
            values.append(round(self._white_value * (self._brightness / 255)))
            return values
        elif self._type == CONF_LIGHT_TYPE_RGBW:
            rgbw = scale_rgb_to_brightness(self._rgb, self._brightness)
            rgbw.append(round(self._white_value * (self._brightness / 255)))
            return rgbw
        elif self._type == CONF_LIGHT_TYPE_RGBW_AUTO:
            # Split the white component out from the scaled RGB values
            scaled_rgb = scale_rgb_to_brightness(self._rgb, self._brightness)
            return color_rgb_to_rgbw(*scaled_rgb)
        elif self._type == CONF_LIGHT_TYPE_DRGB:
            drgb = [round(self._brightness)]
            drgb.extend(self._rgb)
            return drgb
        elif self._type == CONF_LIGHT_TYPE_RGBD:
            return [*self._rgb, round(self._brightness)]
        elif self._type == CONF_LIGHT_TYPE_DRGBW:
            drgbw = [round(self._brightness)]
            drgbw.extend(self._rgb)
            drgbw.append(self._white_value)
            return drgbw
        elif self._type == CONF_LIGHT_TYPE_RGBWD:
            rgbwd = list()
            rgbwd.extend(self._rgb)
            rgbwd.append(self._white_value)
            rgbwd.append(self._brightness)
            return rgbwd
        elif self._type == CONF_LIGHT_TYPE_SWITCH:
            if self.is_on:
                return 255
            else:
                return 0
        elif self._type == CONF_LIGHT_TYPE_CUSTOM_WHITE:
            # d = dimmer
            # c = cool (scaled for brightness)
            # C = cool (not scaled)
            # h = hot (scaled for brightness)
            # H = hot (not scaled)
            # t = temperature (0 = hot, 255 = cold)
            # T = temperature (255 = hot, 0 = cold)

            ww_fraction = (self._color_temp - self.min_mireds) / (
                           self.max_mireds - self.min_mireds)
            cw_fraction = 1 - ww_fraction
            max_fraction = max(ww_fraction, cw_fraction)

            switcher = {
                'd': self._brightness,
                't': 255 - (ww_fraction * 255),
                'T': ww_fraction * 255,
                'h': self.is_on * self._brightness * (ww_fraction / max_fraction),
                'c': self.is_on * self._brightness * (cw_fraction / max_fraction),
            }

            values = list()
            for channel in self._channel_setup:
                values.append(int(round(switcher.get(channel, 0))))

            return values
        else:
            return self._brightness

    @property
    def color_temp(self):
        """Flag supported features."""
        return self._color_temp

    @property
    def supported_features(self):
        """Flag supported features."""
        return self._features

    @property
    def should_poll(self):
        return False

    @property
    def fade_time(self):
        return self._fade_time

    @fade_time.setter
    def fade_time(self, value):
        self._fade_time = value

    @asyncio.coroutine
    def async_turn_on(self, **kwargs):
        """Instruct the light to turn on.

        Move to using one method on the DMX class to set/fade either a single
        channel or group of channels
        """
        self._state = STATE_ON
        transition = kwargs.get(ATTR_TRANSITION, self._fade_time)

        # Update state from service call
        if ATTR_BRIGHTNESS in kwargs:
            self._brightness = kwargs[ATTR_BRIGHTNESS]
        
        if self._brightness == 0:
            self._brightness = 255

        if ATTR_HS_COLOR in kwargs:
            self._rgb = color_util.color_hs_to_RGB(*kwargs[ATTR_HS_COLOR])
            # self._white_value = color_rgb_to_rgbw(*self._rgb)[3]

        if ATTR_WHITE_VALUE in kwargs:
            self._white_value = kwargs[ATTR_WHITE_VALUE]

        if ATTR_COLOR_TEMP in kwargs:
            self._color_temp = kwargs[ATTR_COLOR_TEMP]

        _LOGGER.debug("Setting light '%s' to %s with transition time %i",
                      self._name, repr(self.dmx_values), transition)
        asyncio.ensure_future(
            self._dmx_gateway.set_channels_async(
                self._channels, self.dmx_values, transition=transition))
        self.async_schedule_update_ha_state()

    @asyncio.coroutine
    def async_turn_off(self, **kwargs):
        """Instruct the light to turn off.

        If a transition time has been specified in
        seconds the controller will fade.
        """
        transition = kwargs.get(ATTR_TRANSITION, self._fade_time)

        _LOGGER.debug("Turning off '%s' with transition %i", self._name, transition)
        asyncio.ensure_future(self._dmx_gateway.set_channels_async(
            self._channels, 0, transition=transition))
        self._state = STATE_OFF
        self.async_schedule_update_ha_state()

    def update(self):
        """Fetch update state."""
        # Nothing to return


class DMXGateway(object):
    """
    Base class to keep track of the values of DMX channels.
    """

    def __init__(self, host, universe, port, default_level,
                 default_off, number_of_channels):
        """
        Initialise a bank of channels, with a default value.
        """

        self._host = host
        self._universe = universe
        self._port = port
        self._number_of_channels = number_of_channels
        self._default_level = default_level
        self._default_off = default_off

        # Number of channels must be even
        if number_of_channels % 2 != 0:
            self._number_of_channels += 1

        # Initialise the DMX channel array with the default values
        self._channels = [self._default_level] * self._number_of_channels

    def send(self):
        """
        Send the current state of DMX values to the gateway via UDP packet.
        """
<<<<<<< HEAD
        # Copy the base packet then add the channel array
        packet = self._base_packet[:]
        packet.extend(self._channels)
        self._socket.sendto(packet, (self._host, self._port))
        _LOGGER.debug("Sending Art-Net frame to " + self._host + ":" + str(self._port) + " - " + ', '.join([str(x) for x in packet]))
=======
        _LOGGER.debug("DMXGateway.send not implemented")
        pass
>>>>>>> 681c59b9

    def set_channels(self, channels, value, send_immediately=True):
        _last_command_ids[channels[0]] = random.randint(1, 1000000)

        # Single value for standard channels, RGB channels will have 3 or more
        value_arr = [value]
        if type(value) is tuple or type(value) is list:
            value_arr = value

        for x, channel in enumerate(channels):
            default_value = value_arr[min(x, len(value_arr) - 1)]
            self._channels[channel-1] = int(default_value)

        if send_immediately:
            self.send()

    @asyncio.coroutine
    def set_channels_async(self, channels, value, transition=0, fps=40,
                           send_immediately=True):
        _last_command_ids[channels[0]] = random.randint(1, 1000000)
        currently_exec_cmd_id = _last_command_ids[channels[0]]
        
        original_values = self._channels[:]
        # Minimum of one frame for a snap transition
        number_of_frames = max(int(transition * fps), 1)

        # Single value for standard channels, RGB channels will have 3 or more
        value_arr = [value]
        if type(value) is tuple or type(value) is list:
            value_arr = value

        for i in range(1, number_of_frames+1):
            values_changed = False

            for x, channel in enumerate(channels):
                target_value = value_arr[min(x, len(value_arr) - 1)]
                increment = (target_value -
                             original_values[channel - 1])/(number_of_frames)

                next_value = int(round(
                    original_values[channel - 1] + (increment * i)))

                if self._channels[channel - 1] != next_value:
                    self._channels[channel - 1] = next_value
                    values_changed = True

            if values_changed and send_immediately:
                self.send()

            yield from asyncio.sleep(1. / fps)

            # Abort transition if new command has been sent
            if currently_exec_cmd_id != _last_command_ids[channels[0]]:
                _LOGGER.info("Transition aborted")
                break

    def get_channel_level(self, channel):
        """
        Return the current value we have for the specified channel.
        """
        return self._channels[int(channel)-1]

    @property
    def default_level(self):
        return self._default_level

class ArtNetGateway(DMXGateway):
    """
    Interface with a ArtNet device
    """

    def __init__(self, host, universe, port, default_level,
                 number_of_channels):
        super().__init__(host, universe, port, default_level, number_of_channels)

        # Initialise socket
        self._socket = socket.socket(socket.AF_INET, socket.SOCK_DGRAM)  # UDP

        packet = bytearray()
        packet.extend(map(ord, "Art-Net"))
        packet.append(0x00)  # Null terminate Art-Net
        packet.extend([0x00, 0x50])  # Opcode ArtDMX 0x5000 (Little endian)
        packet.extend([0x00, 0x0e])  # Protocol version 14
        packet.extend([0x00, 0x00])  # Sequence, Physical
        packet.extend([self._universe, 0x00])  # Universe
        packet.extend(pack('>h', self._number_of_channels))
        self._base_packet = packet

    def send(self):
        """
        Send the current state of DMX values to the gateway via UDP packet.
        """
        # Copy the base packet then add the channel array
        packet = self._base_packet[:]
        packet.extend(self._channels)
        self._socket.sendto(packet, (self._host, self._port))
        _LOGGER.debug(f"Sending Art-Net frame to {self._host}:{self._port}")

class KiNetGateway(DMXGateway):
    """
    Interface with a KiNet device
    """

    def __init__(self, host, universe, port, default_level,
                 number_of_channels):
        super().__init__(host, universe, port, default_level, number_of_channels)

        # Initialise socket
        self._socket = socket.socket(socket.AF_INET, socket.SOCK_DGRAM)  # UDP

        packet = bytearray()
        packet.extend(pack(">IHH", 0x0401dc4a, 0x0100, 0x0101)) # Magic, version, type
        packet.extend(pack(">IBBHI", 0, 0, 0, 0, 0xffffffff)) # sequence, port, padding, flags, timer
        packet.extend(pack("B", self._universe))  # Universe
        self._base_packet = packet

    def send(self):
        """
        Send the current state of DMX values to the gateway via UDP packet.
        """
        # Copy the base packet then add the channel array
        packet = self._base_packet[:]
        packet.extend(pack("512B", *self._channels))
        self._socket.sendto(packet, (self._host, self._port))
        _LOGGER.debug(f"Sending KiNet frame to {self._host}:{self._port}")

def scale_rgb_to_brightness(rgb, brightness):
    brightness_scale = (brightness / 255)
    scaled_rgb = [round(rgb[0] * brightness_scale),
                  round(rgb[1] * brightness_scale),
                  round(rgb[2] * brightness_scale)]
    return scaled_rgb<|MERGE_RESOLUTION|>--- conflicted
+++ resolved
@@ -198,10 +198,6 @@
     overall_default_off = config.get(CONF_DEFAULT_OFF)
     default_light_type = config.get(CONF_DEFAULT_TYPE)
 
-<<<<<<< HEAD
-    dmx_gateway = DMXGateway(host, universe, port, overall_default_level,
-                             overall_default_off, config[CONF_DMX_CHANNELS])
-=======
     protocol = config.get(CONF_PROTOCOL)
     if protocol == CONF_PROTOCOL_ARTNET:
         if not port:
@@ -213,7 +209,6 @@
             port = CONF_PORT_KINET
         dmx_gateway = KiNetGateway(host, universe, port, overall_default_level,
                 config[CONF_DMX_CHANNELS])
->>>>>>> 681c59b9
 
     lights = (DMXLight(light, dmx_gateway, send_levels_on_startup, default_light_type) for light in
               config[CONF_DEVICES])
@@ -521,16 +516,8 @@
         """
         Send the current state of DMX values to the gateway via UDP packet.
         """
-<<<<<<< HEAD
-        # Copy the base packet then add the channel array
-        packet = self._base_packet[:]
-        packet.extend(self._channels)
-        self._socket.sendto(packet, (self._host, self._port))
-        _LOGGER.debug("Sending Art-Net frame to " + self._host + ":" + str(self._port) + " - " + ', '.join([str(x) for x in packet]))
-=======
         _LOGGER.debug("DMXGateway.send not implemented")
         pass
->>>>>>> 681c59b9
 
     def set_channels(self, channels, value, send_immediately=True):
         _last_command_ids[channels[0]] = random.randint(1, 1000000)
